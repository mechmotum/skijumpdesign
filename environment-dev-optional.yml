--- conflicted
+++ resolved
@@ -3,31 +3,15 @@
   - conda-forge
   - defaults
 dependencies:
-  - python = 3.7.1
-  - setuptools = 40.8.0
-  - ipython = 7.3.0
-  - numpy = 1.16.2  # requires new options in gradient()
-  - pandas = 0.24.1
-  - scipy = 1.2.1  # requires solve_ivp()
-  - matplotlib = 3.0.3
-  - sympy = 1.3
-  - cython = 0.29.6
-  - fastcache = 1.0.2
+  - python >=3.5
+  - setuptools
+  - ipython
+  - numpy >=0.13.0  # requires new options in gradient()
+  - scipy >=1.0  # requires solve_ivp()
+  - matplotlib
+  - sympy
+  - cython
   - pycvodes
-<<<<<<< HEAD
-  - pytest = 4.3.0
-  - coverage = 4.5.2
-  - pytest-cov = 2.6.1
-  - pyinstrument = 3.0.1
-  - sphinx = 1.8.4
-  - flask = 1.0.2
-  - plotly = 3.6.1
-  - dash = 0.36.0
-  - dash-renderer = 0.19.0
-  - dash-html-components = 0.13.5
-  - dash-core-components = 0.43.1
-  - dash-table = 3.4.0
-=======
   - fastcache
   - pytest
   - coverage
@@ -39,5 +23,4 @@
   - dash
   - dash-renderer
   - dash-html-components
-  - dash-core-components
->>>>>>> f2b9ee69
+  - dash-core-components