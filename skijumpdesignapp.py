import os
import logging
import textwrap
import json
import urllib
import argparse
from io import BytesIO, StringIO
from base64 import b64decode

import numpy as np
from scipy.interpolate import interp1d
import pandas as pd
from xlrd import XLRDError
import plotly.graph_objs as go
from plotly.utils import PlotlyJSONEncoder
import flask
import dash
from dash.dependencies import Input, Output, State
import dash_core_components as dcc
import dash_html_components as html
import dash_table

import skijumpdesign
from skijumpdesign.functions import make_jump
from skijumpdesign.surfaces import Surface
from skijumpdesign.skiers import Skier
from skijumpdesign.utils import InvalidJumpError

"""
Color Palette
https://mycolor.space/?hex=%2360A4FF&sub=1

This was setup to match the color blue of the sky in the background image.

#60a4ff rgb(96,164,255) : light blue
#404756 rgb(64,71,86) : dark blue grey
#a4abbd rgb(164,171,189) : light grey
#c89b43 : light yellow brown
#8e690a : brown

"""

TITLE = "Ski Jump Design and Analysis Tool for Specified Equivalent Fall Height"
VERSION_STAMP = 'skijumpdesign {}'.format(skijumpdesign.__version__)

STATIC_PATH = os.path.join(os.path.dirname(os.path.abspath(__file__)), 'static')

# NOTE : Turn the logger on to INFO level by default so it is recorded in any
# server logs.
logger = logging.getLogger()
logger.setLevel(logging.INFO)

if 'ONHEROKU' in os.environ:
    cmd_line_args = lambda x: None
    cmd_line_args.profile = False
else:
    parser = argparse.ArgumentParser(description=TITLE)
    parser.add_argument('-p', '--profile', action='store_true', default=False,
                        help='Profile the main callback with pyinstrument.')
    cmd_line_args = parser.parse_args()

    if cmd_line_args.profile:
        from pyinstrument import Profiler

BS_URL = 'https://maxcdn.bootstrapcdn.com/bootstrap/3.3.7/css/bootstrap.min.css'

# NOTE : Serve the file locally if it exists. Works for development and on
# heroku. It will not exist when installed via setuptools because the data file
# is placed at sys.prefix instead of into the site-packages directory. The
# backup is to serve from our git repo, but we must go through a third party to
# ensure that the content-type headers are correct, in this case:
# raw.githack.com. This may not be up-to-date due to caching. See
# https://gitlab.com/moorepants/skijumpdesign/issues/44 for more info.
if os.path.exists(os.path.join(STATIC_PATH, 'skijump.css')):
    logging.info('Local css file found.')
    CUS_URL = '/static/skijump.css'
else:
    logging.info('Local css file not found, loading from CDN.')
    URL_TEMP = ('https://glcdn.githack.com/moorepants/skijumpdesign/raw/'
                '{}/static/skijump.css')
    if 'dev' in skijumpdesign.__version__:  # unlikely case
        CUS_URL = URL_TEMP.format('master')
    else:
        CUS_URL = URL_TEMP.format('v' + skijumpdesign.__version__)

app = dash.Dash(__name__)
app.css.append_css({'external_url': [BS_URL, CUS_URL]})
app.title = TITLE
server = app.server


@app.server.route('/static/<resource>')
def serve_static(resource):
    _, ext = os.path.splitext(resource)
    if ext not in ['.css', '.js', '.png', 'svg']:
        return 'Invalid File Extension'
    else:
        return flask.send_from_directory(STATIC_PATH, resource)

###############################################################################
# INDEX LAYOUT
###############################################################################

home_title = html.Div(
    [html.H1(TITLE,
             style={'text-align': 'center',
                    'padding-top': '20px',
                    'color': 'white'}),
     ],
    className='page-header',
    style={'height': 'auto',
           'margin-top': '-20px',
           'background': 'rgb(64, 71, 86)',
           })

markdown_text_home = """\
# Explanation

This web application provides two tools to aid in the design and analysis of
ski jumps when one considers minimizing and controlling for the landing impact
speeds as defined by the "equivalent fall height" [1].

## Ski Jump Design

This tool allows the design of a ski jump that limits landing impact (measured
by a specified equivalent fall height[1]), for all takeoff speeds up to the
design speed. The calculated landing surface shape ensures that the jumper
always impacts the landing surface at the same perpendicular impact speed as if
dropped vertically from the specified equivalent fall height onto a horizontal
surface. This tool is described in [3].

## Ski Jump Analysis

Every jump landing surface shape has an associated equivalent fall height 
function h(x) that characterizes the severity of impact at every possible 
landing point with horizontal coordinate x.  This tool allows calculation 
of this function, once the shape of the landing surface and the takeoff 
angle are specified, and thus allows the evaluation of the surface from 
the point of view of impact severity.

# Colophon

This website was designed by Jason K. Moore, Mont Hubbard, and Bryn Cloud based
on theoretical and computational work detailed in [1]. A description of actual
fabrication of such a jump is contained in [2].

The software that powers the website is open source and information on it can
be found here:

- [Download from PyPi.org](https://pypi.org/project/skijumpdesign)
- [Download from Anaconda.org](https://anaconda.org/conda-forge/skijumpdesign)
- [JOSS Journal Paper](https://doi.org/10.21105/joss.00818)
- Documentation: [skijumpdesign.readthedocs.io](http://skijumpdesign.readthedocs.io)
- Issue reports: [gitlab.com/moorepants/skijumpdesign/issues](https://gitlab.com/moorepants/skijumpdesign/issues)
- Source code repository: [gitlab.com/moorepants/skijumpdesign](http://gitlab.com/moorepants/skijumpdesign)

Contributions and issue reports are welcome!

# References

[1] Levy, Dean, Mont Hubbard, James A. McNeil, and Andrew Swedberg. "A Design
Rationale for Safer Terrain Park Jumps That Limit Equivalent Fall Height."
Sports Engineering 18, no. 4 (December 2015): 227–39.
[https://doi.org/10.1007/s12283-015-0182-6](https://doi.org/10.1007/s12283-015-0182-6)

[2] Petrone, N., Cognolato, M., McNeil, J.A., Hubbard, M. “Designing, building,
measuring and testing a constant equivalent fall height terrain park jump"
Sports Engineering 20, no. 4 (December 2017): 283-92.
[https://doi.org/10.1007/s12283-017-0253-y](https://doi.org/10.1007/s12283-017-0253-y)

[3] Moore, J. K. and Hubbard, M., (2018). skijumpdesign: A Ski Jump Design Tool
for Specified Equivalent Fall Height. Journal of Open Source Software, 3(28),
818, [https://doi.org/10.21105/joss.00818](https://doi.org/10.21105/joss.00818)

"""

home_markdown = html.Div([dcc.Markdown(markdown_text_home)],
                         className='row',
                         style={'background-color': 'rgb(64,71,86, 0.9)',
                                'color': 'white',
                                'padding-right': '20px',
                                'padding-left': '20px',
                                'margin-top': '40px',
                                'text-shadow': '1px 1px black',
                                })

home_button_design = html.A('Ski Jump Design',
                            href='/design',
                            className='btn btn-primary btn-lg',
                            style={'padding': '72px 72px'})

home_button_analysis = html.A('Ski Jump Analysis',
                              href='/analysis',
                              className='btn btn-primary btn-lg',
                              style={'padding': '72px 72px'})

home_buttons = html.Div(
    [html.Div([home_button_design],
              style={'display': 'inline-block', 'padding': '15px'}),
     html.Div([home_button_analysis],
              style={'display': 'inline-block', 'padding': '15px'}),
     ],
    className='row shaded',
    style={'padding': '40px', 'display': 'flex', 'justify-content': 'center'})

nav_menu = html.Div([
    html.Ul([html.Li([dcc.Link('Home', href='/')], className='active'),
             html.Li([dcc.Link('Ski Jump Design', href='/design')]),
             html.Li([dcc.Link('Ski Jump Analysis', href='/analysis')]),
             ], className='nav navbar-nav')
     ],
    className='navbar navbar-expand-sm navbar-static-top',
    style={'background-color': 'rgb(64,71,86)'})

ver_row = html.Div([html.P([html.Small(VERSION_STAMP)],
                           style={'text-align': 'right'})],
                   className='row')

layout_index = html.Div([nav_menu, home_title,
                         html.Div([ver_row, home_buttons, home_markdown],
                                  className='container')])

###############################################################################
# DESIGN LAYOUT
###############################################################################

approach_len_widget = html.Div([
    html.H3('Maximum Approach Length: 40 [m]',
            id='approach-len-text',
            style={'color': '#404756'}),
    dcc.Slider(
        id='approach_len',
        min=0,
        max=200,
        step=1,
        value=40,
        marks={0: '0 [m]',
               50: '50 [m]',
               100: '100 [m]',
               150: '150 [m]',
               200: '200 [m]'},
        )
    ])

fall_height_widget = html.Div([
    html.H3('Equivalent Fall Height: 0.5 [m]',
            id='fall-height-text',
            style={'color': '#404756'}),
    dcc.Slider(
        id='fall_height',
        min=0.1,
        max=1.5,
        step=0.01,
        value=0.5,
        marks={0.10: '0.10 [m]',
               0.45: '0.45 [m]',
               0.80: '0.80 [m]',
               1.15: '1.15 [m]',
               1.5: '1.5 [m]'},
        )
    ])

slope_angle_widget = html.Div([
    html.H3('Parent Slope Angle: 15 degrees',
            id='slope-text',
            style={'color': '#404756'}),
    dcc.Slider(
        id='slope_angle',
        min=5,
        max=40,
        step=0.1,
        value=15,
        marks={5: '5 [deg]',
               12: '12 [deg]',
               19: '19 [deg]',
               25: '26 [deg]',
               32: '33 [deg]',
               40: '40 [deg]'},
        )
    ])

takeoff_angle_widget = html.Div([
    html.H3('Takeoff Angle: 25 degrees',
            id='takeoff-text',
            style={'color': '#404756'}),
    dcc.Slider(
        id='takeoff_angle',
        min=0,
        max=40,
        step=0.1,
        value=25,
        marks={0: '0 [deg]',
               10: '10 [deg]',
               20: '20 [deg]',
               30: '30 [deg]',
               40: '40 [deg]'},
        ),
    ])

layout = go.Layout(autosize=True,
                   hovermode='closest',
                   paper_bgcolor='rgba(96, 164, 255, 0.0)',  # transparent
                   plot_bgcolor='rgba(255, 255, 255, 0.5)',  # white
                   xaxis={'title': 'Distance [m]', 'zeroline': False},
                   yaxis={'scaleanchor': 'x',  # equal aspect ratio
                          'scaleratio': 1.0,  # equal aspect ratio
                          'title': 'Height [m]', 'zeroline': False},
                   legend={'orientation': "h",
                           'y': 1.15})

graph_widget = html.Div([dcc.Graph(id='my-graph',
                                   # following is a trick to get height to
                                   # scale with width using padding-bottom
                                   style={'width': '100%',
                                          'height': '0',
                                          # NOTE : If less that 75% graphs may
                                          # not have any height on a phone.
                                          'padding-bottom': '75%'
                                          },
                                   figure=go.Figure(layout=layout))],
                        className='col-md-12')

row1 = html.Div([
                 html.H1(TITLE,
                         style={'text-align': 'center',
                                'padding-top': '20px',
                                'color': 'white'}),
                ],
                className='page-header',
                style={
                       'height': 'auto',
                       'margin-top': '-20px',
                       'background': 'rgb(64, 71, 86)',
                      })


row2 = html.Div([
                 graph_widget
                ], className='row')

button = html.A('Download Profile',
                id='download-button',
                href='',
                className='btn btn-primary',
                target='_blank',
                download='profile.csv')

row3 = html.Div([html.H2('Messages'), html.P('', id='message-text')],
                id='error-bar',
                className='alert alert-warning',
                style={'display': 'none'}
                )

row4 = html.Div([
                 html.Div([slope_angle_widget], className='col-md-5'),
                 html.Div([], className='col-md-2'),
                 html.Div([approach_len_widget], className='col-md-5'),
                 ], className='row shaded')

row5 = html.Div([
                 html.Div([takeoff_angle_widget], className='col-md-5'),
                 html.Div([], className='col-md-2'),
                 html.Div([fall_height_widget], className='col-md-5'),
                 ], className='row shaded')

row6 = html.Div([
    html.Div([], className='col-md-3'),
    html.Div([
        html.Table([
            html.Thead([
                html.Tr([html.Th('Outputs'),
                         html.Th('Value'),
                         html.Th('Unit')])]),
            html.Tbody([
                html.Tr([html.Td('Max Takeoff Speed'),
                         html.Td('', id='takeoff-speed-text'),
                         html.Td('m/s')]),
                html.Tr([html.Td('Max Flight Time'),
                         html.Td('', id='flight-time-text'),
                         html.Td('s')]),
                html.Tr([html.Td('Max Flight Distance'),
                         html.Td('', id='flight-dist-text'),
                         html.Td('m')]),
                html.Tr([html.Td('Max Flight Height Above Snow'),
                         html.Td('', id='flight-height-text'),
                         html.Td('m')]),
                html.Tr([html.Td('Snow Budget'),
                         html.Td('', id='snow-budget-text'),
                         html.Td(['m', html.Sup('2')])])
            ]),
        ], className='table table-hover'),
    ], className='col-md-4'),
    html.Div([button], className='col-md-2'),
    html.Div([], className='col-md-3'),
], className='row shaded', style={'padding-top': '40px'})

markdown_text = """\
# Explanation

This tool allows the design of a ski jump that limits landing impact (measured
by a specified equivalent fall height[1]), for all takeoff speeds up to the
design speed. The calculated landing surface shape ensures that the jumper
always impacts the landing surface at the same perpendicular impact speed as if
dropped vertically from the specified equivalent fall height onto a horizontal
surface.

## Inputs

- **Parent Slope Angle**: The measured downward angle of the parent slope where
  the jump is desired. The designed jump shape is measured from this line.
- **Maximum Approach Length**: The maximum distance along the slope above the
  jump that the jumper can slide to build up speed. The jumper reaches a
  theoretical maximum speed at the end of this approach and the landing surface
  shape provides the same impact efh for all speeds up to and including this
  maximum achievable (design) speed.
- **Takeoff Angle**: The upward angle, relative to horizontal, at the end of
  the takeoff ramp, a free design parameter.
- **Equivalent Fall Height**: The desired equivalent fall height that
  characterizes landing impact everywhere on this jump.

## Outputs

*(all curves specified as x,y coordinates in a system with origin at the TO
point). All outputs are 2D curves. The complete jump shape consists of three;
the takeoff, landing and landing transition surfaces.*

### Graph

- **Takeoff Surface**: This transition curve is designed to give a smoothly
  varying acceleration transition from the parent slope to the takeoff point
  where the jumper begins flight.
- **Landing Surface**: This curve ensures that jumpers, launching at any speed
  from 0 m/s up to the maximum achievable (design) speed at the end of the
  approach, always impact the landing surface with a perpendicular speed no
  greater than the impact speed after falling from the equivalent vertical fall
  height onto a horizontal surface.
- **Landing Transition Surface**: This surface ensures a smooth and limited
  acceleration transition from  the landing surface back to the parent surface.
- **Flight Trajectory**: This is the jumper flight path corresponding to the
  design takeoff speed.

### Table

The table provides a set of outputs about the currently visible jump design:

- **Max Takeoff Speed**: This is the maximum speed the jumper can reach at the
  takeoff point when beginning from the top of the approach at a standstill.
  This speed dictates the maximum flight trajectory.
- **Max Flight Time**: The maximum time the jumper can be in the air given the
  maximum takeoff speed.
- **Max Flight Distance**: The maximum distance the jumper can jump given the
  maximum takeoff speed.
- **Max Flight Height Above Snow**: The maximum height the jumper can obtain
  above the landing surface snow given the maximum takeoff speed.
- **Snow Budget**: The cross sectional area of the snow under the takeoff and
  landing surfaces. Multiply this value times the width of the jump to obtain
  the volume of snow in the jump design.

### Profile

The **Download Profile** button returns a comma separated value text file with
two columns. The first column provides the distance from the top of the jump
(start of the takeoff curve) at every meter along the slope and corresponding
values of the height above the parent slope in the second column. Both columns
are in meters. This data is primarily useful in building the actual jump, see
[2].

## Assumptions

The design calculations in this application depend on the ratios of aerodynamic
drag and snow friction resistive forces to inertial forces for the jumper, and
on estimates for reasonable turning accelerations (and their rates) able to be
borne by the jumper in the transitions (see reference [1]). A list of related
assumed parameters with definitions and a set of nominal values for these
parameters is provided here:

- skier mass: 75.0 kg
- skier cross sectional area: 0.34 meters squared
- skier drag coefficient: 0.821
- snow/ski Coulomb friction coefficient: 0.03
- tolerable normal acceleration in approach-takeoff transition: 1.5 g's
- tolerable normal acceleration in landing transition: 3.0  g's
- fraction of the approach turning angle subtended by the circular section:
  0.99
- equilibration time the jumper should have on the straight ramp just before
  takeoff: 0.25 sec

# Instructions

- Select a parent slope angle to match or closely approximate the location
  where the jump is planned. The shape of the jump surface above this line is
  calculated.
- Set the length of approach to be the maximum distance along the parent slope
  from above the jump (measured from the top of the takeoff transition curve)
  that the jumper can descend when starting from rest. This distance determines
  the design (maximum) takeoff speed.
- Set the desired takeoff (TO) angle of the ramp at the takeoff point. This is
  a free design parameter but rarely are takeoff angles greater than 30 deg
  used.
- Choose the desired equivalent fall height (efh), a measure of impact on
  landing (see [1]). The landing surface shape calculated in the design
  provides the same efh for all speeds up to and including the design speed and
  consequently for all starting points up to and including the maximum start
  position.
- Inspect and view the graph of the resulting jump design using the menu bar
  and iterate design parameters. The third button allows zoom.
- Download the jump design profile using the **Download Profile** button.

"""
row7 = html.Div([dcc.Markdown(markdown_text)],
                className='row',
                style={'background-color': 'rgb(64,71,86, 0.9)',
                       'color': 'white',
                       'padding-right': '20px',
                       'padding-left': '20px',
                       'margin-top': '40px',
                       'text-shadow': '1px 1px black',
                       })

row8 = html.Div(id='data-store', style={'display': 'none'})

layout_design = html.Div([nav_menu, row1,
                          html.Div([ver_row, row2, row3, row4, row5, row6,
                                    row7, row8],
                                   className='container')])

###############################################################################
# ANALYSIS LAYOUT
###############################################################################

upload_widget = html.Div([
    dcc.Upload(
        id='upload-data',
        children=html.Div([
            'Drag and Drop or ',
            html.A('Select Files', style={'color': 'blue'})
        ]),
        style={
            'width': '100%',
            'height': '60px',
            'lineHeight': '60px',
            'borderWidth': '1px',
            'borderStyle': 'dashed',
            'borderRadius': '5px',
            'textAlign': 'center',
            'margin': '10px'
        },
        multiple=False
    )
])

layout_efh = go.Layout(autosize=True,
                       hovermode='closest',
                       paper_bgcolor='rgba(96, 164, 255, 0.0)',  # transparent
                       plot_bgcolor='rgba(255, 255, 255, 0.5)',  # white
                       xaxis={'title': 'Distance [m]', 'zeroline': False},
                       yaxis={'scaleanchor': 'x',  # equal aspect ratio
                              'scaleratio': 1.0,  # equal aspect ratio
                              'title': 'EFH [m]', 'zeroline': False},
                       legend={'orientation': "h",
                               'y': 1})

analysis_filename_widget = html.Div([
    html.H3('Filename:'),
    html.H4(id='filename-text-analysis'),
    html.H5(id='file-error',
            style={'color': 'red'})
])

analysis_takeoff_angle_widget = html.Div([
    html.H3('Takeoff Angle: [deg]',
            id='takeoff-text-analysis',
            style={'color': '#404756'}),
    dcc.Input(
        id='takeoff_angle_analysis',
        placeholder='0',
        type='number',
        value='0'
    ),
])


def populated_efh_graph(takeoff_point, surface, distance, efh):

    recommend_efh = 0.5
    maximum_efh = 1.5
    distance_standards = np.ones(len(distance))

    layout_efh['annotations'] = [
        {
            'x': takeoff_point[0],
            'y': takeoff_point[1],
            'xref': 'x',
            'yref': 'y',
            'text': 'Takeoff Point',
        },
    ]

    return {'data': [
        {'x': surface.x,
         'y': surface.y,
         'name': 'Jump Profile',
         'line': {'color': '#8e690a', 'width': 4},
         'mode': 'lines'},
        {'x': distance,
         'y': efh,
         'name': 'Calculated EFH',
         'type': 'bar',
         'marker': {'color': '#c89b43'},
         },
        {'x': distance,
         'y': distance_standards*recommend_efh,
         'name': 'Possible Soft Landing EFH',
         'line': {'color': '#404756', 'dash': 'dash'}},
        {'x': distance,
         'y': distance_standards * maximum_efh,
         'name': 'Knee Collapse EFH',
         'line': {'color': '#404756', 'dash': 'dot'}},
    ],
        'layout': layout_efh}


def blank_efh_graph(msg):
    nan_line = [np.nan]
    if layout['annotations']:
        del layout['annotations']
    data = {'data': [
                     {'x': [0.0, 0.0], 'y': [0.0, 0.0],
                      'name': 'Calculated EFH',
                      'text': ['Invalid Parameters<br>Error: {}'.format(msg)],
                      'mode': 'markers+text',
                      'textfont': {'size': 24},
                      'textposition': 'top',
                      'line': {'color': '#c89b43'}},
                     {'x': nan_line, 'y': nan_line,
                      'name': 'Jump Profile',
                      'line': {'color': '#8e690a', 'width': 4}},
                     {'x': nan_line, 'y': nan_line,
                      'name': 'Recommended EFH',
                      'line': {'color': '#404756', 'dash': 'dash'}},
                     {'x': nan_line, 'y': nan_line,
                      'name': 'Maximum EFH',
                      'line': {'color': '#404756', 'dash': 'dot'}},
                    ],
            'layout': layout_efh}
    return data


def parse_contents(contents):
    content_type, content_string = contents.split(',')

    decoded = b64decode(content_string)

    try:
        df = pd.read_csv(
            StringIO(decoded.decode('utf-8')))
        dic = df.to_json(orient='index')
    except UnicodeDecodeError:
        try:
            df = pd.read_excel(BytesIO(decoded))
            dic = df.to_json(orient='index')
        except XLRDError as e:
            dic = blank_efh_graph('<br>'.join(textwrap.wrap(str(e), 30)))

    return json.dumps(dic, cls=PlotlyJSONEncoder)

efh_graph_widget = html.Div(
    [dcc.Graph(id='efh-graph',
               style={'width': '100%',
                      'height': '0',
                      # NOTE : If less that 75% graphs may
                      # not have any height on a phone.
                      'padding-bottom': '75%'
                      },
               figure=go.Figure(layout=layout_efh))],
    className='twelve columns')

table_widget = html.Div(id='datatable-upload')

compute_button = html.Div([
    html.Div([html.Button('Compute',
                id='compute-button',
                className='btn btn-primary',),
              html.H5(id='compute-error',
                      style={'color': 'red'}),
              ]),
    html.Div([html.A('Download EFH',
              id='download-efh-button',
              href='',
              className='btn btn-primary',
              target='_blank',
              download='efh_profile.csv'),])
])

analysis_title_row = html.Div([
    html.H1("Ski Jump Analysis",
            style={'text-align': 'center',
                   'padding-top': '20px',
                   'color': 'white'}),
],
    className='page-header',
    style={
        'height': 'auto',
        'margin-top': '-20px',
        'background': 'rgb(64, 71, 86)',
    })

analysis_upload_row = html.Div([upload_widget], className='row')

analysis_takeoff_row = html.Div([
    html.Div([analysis_filename_widget],
             className='col-md-2'),
    html.Div([table_widget],
             className='col-md-4'),
    html.Div([analysis_takeoff_angle_widget],
             className = 'col-md-3'),
    html.Div([compute_button], className='col-md-2')
], className='row shaded')

analysis_graph_row = html.Div([efh_graph_widget], className='row')

markdown_text_analysis = """\
# Explanation

Every jump landing surface shape has an associated equivalent fall height 
function h(x) that characterizes the severity of impact at every possible 
landing point with horizontal coordinate x.  This tool allows calculation 
of this function, once the shape of the landing surface and the takeoff 
angle are specified, and thus allows the evaluation of the surface from 
the point of view of impact severity.

## Inputs

- **Upload**: An Excel or csv file of the xy coordinates of the landing surface
  shape. The first row of the data file must be the column headers. The 
  first column must be the x coordinates of the jump along the horizontal 
  in meters. The second column must be the y coordinates of the jump along 
  the vertical in meters. It is assumed that the origin of the coordinate 
  system in which the jump shape is expressed is located at the takeoff point.
- **Takeoff Angle**: The upward angle, relative to horizontal, at the end of
  the takeoff ramp.
  
### Table

The table allows inspection of the contents of the inputted csv or Excel file defining the
landing surface shape.

### Graph

- **Jump Profile**: The jump profile displays the landing surface shape uploaded 
  by the user.
- **Knee Collapse EFH**: This is the value of EFH (1.5 m) above which even elite ski 
  jumpers are unable to prevent knee collapse. See Ref. [38](Minetti, et al., 2010)
  contained in Ref. [1] on the Home page.”
- **Possible Soft Landing EFH**: This represents the 0.5 m recommended equivalent fall
  height for a possible soft landing EFH.
- **Calculated EFH**: This is the calculated equivalent fall height at 0.2 m 
  horizontal intervals along the landing surface.

## Outputs

The output is a table of calculated EFH as a function of the horizontal 
coordinate x of the landing point. This is plotted on the graph and can 
be downloaded as a file named “efh_profile.csv” using the “Download EFH” button.

## Assumptions

The design calculations in this application depend on the ratios of aerodynamic
drag and snow friction resistive forces to inertial forces for the jumper, and
on estimates for reasonable turning accelerations (and their rates) able to be
borne by the jumper in the transitions (see reference [1]). A list of related
assumed parameters with definitions and a set of nominal values for these
parameters is provided here:

- skier mass: 75.0 kg
- skier cross sectional area: 0.34 meters squared
- skier drag coefficient: 0.821
- snow/ski Coulomb friction coefficient: 0.03
- tolerable normal acceleration in approach-takeoff transition: 1.5 g's
- tolerable normal acceleration in landing transition: 3.0  g's
- fraction of the approach turning angle subtended by the circular section:
  0.99
- equilibration time the jumper should have on the straight ramp just before
  takeoff: 0.25 sec

# Instructions

- Upload an Excel or csv file containing the xy coordinates of the measured 
  or proposed jump landing surface. The units of the surface coordinates must 
  be meters.
- Use the table to ensure the data file was uploaded properly.
- Set the angle of the takeoff ramp at the takeoff point.
- Inspect and view the graph of the resulting jump profile and the calculated
  equivalent fall height. The third button allows zoom.

"""

analysis_markdown_row = html.Div(
    [dcc.Markdown(markdown_text_analysis)],
    className='row',
    style={'background-color': 'rgb(64,71,86, 0.9)',
           'color': 'white', 'padding-right': '20px',
           'padding-left': '20px',
           'margin-top': '40px',
           'text-shadow': '1px 1px black',
           })

analysis_data_row = html.Div(id='output-data-upload', style={'display': 'none'})


layout_analysis = html.Div([nav_menu, analysis_title_row,
                            html.Div([ver_row,
                                      analysis_graph_row,
                                      analysis_upload_row,
                                      analysis_takeoff_row,
<<<<<<< HEAD
                                      analysis_graph_row,
=======
                                      analysis_table_row,
>>>>>>> 0e5a9e19
                                      analysis_markdown_row,
                                      analysis_data_row
                                      ], className='container')
                            ])

url_bar_and_content_div = html.Div([
    dcc.Location(id='url', refresh=False),
    html.Div(id='page-content')
])


def serve_layout():
    if flask.has_request_context():
        return url_bar_and_content_div
    return html.Div([
        url_bar_and_content_div,
        layout_index,
        layout_design,
        layout_analysis,
    ])

app.layout = serve_layout

###############################################################################
# INDEX FUNCTIONALITY
###############################################################################


@app.callback(Output('page-content', 'children'),
              [Input('url', 'pathname')])
def display_page(pathname):
    if pathname == "/design":
        return layout_design
    elif pathname == "/analysis":
        return layout_analysis
    else:
        return layout_index

###############################################################################
# DESIGN FUNCTIONALITY
###############################################################################


@app.callback(Output('slope-text', 'children'),
              [Input('slope_angle', 'value')])
def update_slope_text(slope_angle):
    slope_angle = float(slope_angle)
    return 'Parent Slope Angle: {:0.1f} [deg]'.format(slope_angle)


@app.callback(Output('approach-len-text', 'children'),
              [Input('approach_len', 'value')])
def update_approach_len_text(approach_len):
    approach_len = float(approach_len)
    return 'Maximum Approach Length: {:0.0f} [m]'.format(approach_len)


@app.callback(Output('takeoff-text', 'children'),
              [Input('takeoff_angle', 'value')])
def update_takeoff_text(takeoff_angle):
    takeoff_angle = float(takeoff_angle)
    return 'Takeoff Angle: {:0.1f} [deg]'.format(takeoff_angle)


@app.callback(Output('fall-height-text', 'children'),
              [Input('fall_height', 'value')])
def update_fall_height_text(fall_height):
    fall_height = float(fall_height)
    return 'Equivalent Fall Height: {:0.2f} [m]'.format(fall_height)


inputs = [
          Input('slope_angle', 'value'),
          Input('approach_len', 'value'),
          Input('takeoff_angle', 'value'),
          Input('fall_height', 'value'),
         ]


def blank_graph(msg):
    nan_line = [np.nan]
    if layout['annotations']:
        del layout['annotations']
    data = {'data': [
                     {'x': [0.0, 0.0], 'y': [0.0, 0.0], 'name': 'Parent Slope',
                      'text': ['Invalid Parameters<br>Error: {}'.format(msg)],
                      'mode': 'markers+text',
                      'textfont': {'size': 24},
                      'textposition': 'top',
                      'line': {'color': 'black', 'dash': 'dash'}},
                     {'x': nan_line, 'y': nan_line,
                      'name': 'Approach',
                      'line': {'color': '#404756', 'width': 4}},
                     {'x': nan_line, 'y': nan_line,
                      'name': 'Takeoff',
                      'line': {'color': '#a4abbd', 'width': 4}},
                     {'x': nan_line, 'y': nan_line,
                      'name': 'Landing',
                      'line': {'color': '#c89b43', 'width': 4}},
                     {'x': nan_line, 'y': nan_line,
                      'name': 'Landing Transition',
                      'line': {'color': '#8e690a', 'width': 4}},
                     {'x': nan_line, 'y': nan_line, 'name': 'Flight',
                      'line': {'color': 'black', 'dash': 'dot'}},
                    ],
            'layout': layout}
    return data


def create_arc(x_cen, y_cen, radius, angle):
    """Returns the x and y coordinates of an arc that starts at the angled
    slope and ends at horizontal."""
    x_start = x_cen + radius * np.cos(angle)
    x_end = x_cen + radius
    x = np.linspace(x_start, x_end)
    y = -np.sqrt(radius**2 - (x - x_cen)**2) + y_cen
    return x, y


def populated_graph(surfs):

    slope, approach, takeoff, landing, trans, flight = surfs

    leader_len = (approach.x[-1] - approach.x[0]) / 3

    arc_x, arc_y = create_arc(*approach.start, 2 * leader_len / 3, slope.angle)

    layout['annotations'] = [
        {
         'x': takeoff.end[0],
         'y': takeoff.end[1],
         'xref': 'x',
         'yref': 'y',
         'text': 'Takeoff Point',
        },
        {
         'x': arc_x[35],
         'y': arc_y[35],
         'xref': 'x',
         'yref': 'y',
         'text': 'Parent Slope Angle',
         'ax': 80,
         'ay': 0,
        },
    ]

    return {'data': [
                     {'x': [approach.x[0], approach.x[0] + leader_len],
                      'y': [approach.y[0], approach.y[0]],
                      'line': {'color': 'black', 'width': 1},
                      'mode': 'lines',
                      'hoverinfo': 'none',
                      'showlegend': False},
                     {'x': arc_x.tolist(),
                      'y': arc_y.tolist(),
                      'line': {'color': 'black'},
                      'mode': 'lines',
                      'hoverinfo': 'none',
                      'showlegend': False},
                     {'x': slope.x.tolist(), 'y': slope.y.tolist(),
                      'name': 'Parent Slope',
                      'line': {'color': 'black', 'dash': 'dash'}},
                     {'x': approach.x.tolist(), 'y': approach.y.tolist(),
                      'name': 'Approach',
                      'line': {'color': '#a4abbd', 'width': 4}},
                     {'x': takeoff.x.tolist(), 'y': takeoff.y.tolist(),
                      'name': 'Takeoff',
                      'text': ['Height above parent: {:1.1f} m'.format(v) for v
                               in takeoff.height_above(slope)],
                      'shape': 'spline',
                      'line': {'color': '#8e690a', 'width': 4}},
                     {'x': landing.x.tolist(), 'y': landing.y.tolist(),
                      'name': 'Landing',
                      'text': ['Height above parent: {:1.1f} m'.format(v) for v
                               in landing.height_above(slope)],
                      'line': {'color': '#404756', 'width': 4},
                      'shape': 'spline',
                      },
                     {'x': trans.x.tolist(), 'y': trans.y.tolist(),
                      'name': 'Landing Transition',
                      'text': ['Height above parent: {:1.1f} m'.format(v) for v
                               in trans.height_above(slope)],
                      'shape': 'spline',
                      'line': {'color': '#c89b43', 'width': 4}},
                     {'x': flight.pos[:, 0].tolist(),
                      'y': flight.pos[:, 1].tolist(),
                      'shape': 'spline',
                      'name': 'Flight',
                      'line': {'color': 'black', 'dash': 'dot'}},
                    ],
            'layout': layout}


def generate_csv_data(surfs):
    """Returns a csv string containing the height above the parent slope of the
    jump at one meter intervals along the slope from the top of the jump."""
    slope, approach, takeoff, landing, trans, flight = surfs

    x = np.hstack((takeoff.x, landing.x, trans.x))
    y = np.hstack((takeoff.y, landing.y, trans.y))

    f = interp1d(x, y, fill_value='extrapolate')

    # One meter intervals along the slope.
    hyp_one_meter = np.arange(0.0, (trans.end[0] - takeoff.start[0]) /
                              np.cos(slope.angle))
    # Corresponding x values for the one meter intervals along slope
    x_one_meter = takeoff.start[0] + hyp_one_meter * np.cos(slope.angle)

    height = f(x_one_meter) - slope.interp_y(x_one_meter)

    data = np.vstack((hyp_one_meter, height)).T
    # NOTE : StringIO() worked here for NumPy 1.14 but fails on NumPy 1.13,
    # thus BytesIO() is used as per an answer here:
    # https://stackoverflow.com/questions/22355026/numpy-savetxt-to-a-string
    buf = BytesIO()
    np.savetxt(buf, data, fmt='%.2f', delimiter=',', newline="\n")
    header = 'Distance Along Slope [m],Height Above Slope [m]\n'
    return header + buf.getvalue().decode()


@app.callback(Output('data-store', 'children'), inputs)
def generate_data(slope_angle, approach_len, takeoff_angle, fall_height):

    if cmd_line_args.profile:
        profiler = Profiler()
        profiler.start()

    slope_angle = -float(slope_angle)
    approach_len = float(approach_len)
    takeoff_angle = float(takeoff_angle)
    fall_height = float(fall_height)
    try:
        *surfs, outputs = make_jump(slope_angle, 0.0, approach_len,
                                    takeoff_angle, fall_height)
    except InvalidJumpError as e:
        logging.error('Graph update error:', exc_info=e)
        dic = blank_graph('<br>'.join(textwrap.wrap(str(e), 30)))
        dic['outputs'] = {'download': '#',
                          'Takeoff Speed': 0.0,
                          'Snow Budget': 0.0,
                          'Flight Time': 0.0,
                          'Flight Distance': 0.0,
                          'Flight Height': 0.0}
    else:
        # NOTE : Move origin to start of takeoff.
        new_origin = surfs[2].start
        for surface in surfs:
            surface.shift_coordinates(-new_origin[0], -new_origin[1])
        dic = populated_graph(surfs)
        outputs['download'] = generate_csv_data(surfs)
        dic['outputs'] = outputs

    if cmd_line_args.profile:
        profiler.stop()
        print(profiler.output_text(unicode=True, color=True))

    return json.dumps(dic, cls=PlotlyJSONEncoder)


@app.callback(Output('my-graph', 'figure'), [Input('data-store', 'children')])
def update_graph(json_data):
    dic = json.loads(json_data)
    del dic['outputs']
    return dic


@app.callback(Output('takeoff-speed-text', 'children'),
              [Input('data-store', 'children')])
def update_takeoff_speed(json_data):
    dic = json.loads(json_data)
    return '{:1.1f}'.format(dic['outputs']['Takeoff Speed'])


@app.callback(Output('snow-budget-text', 'children'),
              [Input('data-store', 'children')])
def update_snow_budget(json_data):
    dic = json.loads(json_data)
    return '{:1.0f}'.format(dic['outputs']['Snow Budget'])


@app.callback(Output('flight-time-text', 'children'),
              [Input('data-store', 'children')])
def update_flight_time(json_data):
    dic = json.loads(json_data)
    return '{:1.2f}'.format(dic['outputs']['Flight Time'])


@app.callback(Output('flight-dist-text', 'children'),
              [Input('data-store', 'children')])
def update_flight_dist(json_data):
    dic = json.loads(json_data)
    return '{:1.1f}'.format(dic['outputs']['Flight Distance'])


@app.callback(Output('flight-height-text', 'children'),
              [Input('data-store', 'children')])
def update_flight_height(json_data):
    dic = json.loads(json_data)
    return '{:1.1f}'.format(dic['outputs']['Flight Height'])


@app.callback(Output('download-button', 'href'),
              [Input('data-store', 'children')])
def update_download_link(json_data):
    dic = json.loads(json_data)
    csv_string = dic['outputs']['download']
    csv_string = "data:text/csv;charset=utf-8," + urllib.parse.quote(csv_string)
    return csv_string

###############################################################################
# ANALYSIS FUNCTIONALITY
###############################################################################


@app.callback(Output('filename-text-analysis', 'children'),
              [Input('upload-data', 'filename')])
def update_filename(filename):
    return '{}'.format(filename)


@app.callback(Output('file-error', 'children'),
              [Input('output-data-upload', 'children')])
def update_file_error(json_data):
    if json_data is None:
        return ''
    dic = json.loads(json_data)
    df = pd.read_json(dic, orient='index')
    if df.isnull().sum().sum() > 0:
        return 'File has missing values.'
    elif type(df.columns[0]) != str or type(df.columns[1]) != str:
        return 'Make sure file has a row header.'
    else:
        return ''


@app.callback(Output('takeoff-text-analysis', 'children'),
              [Input('takeoff_angle_analysis', 'value')])
def update_takeoff_angle(takeoff_angle):
    takeoff_angle = float(takeoff_angle)
    return 'Takeoff Angle: {:0.1f} [deg]'.format(takeoff_angle), ''


@app.callback(Output('output-data-upload', 'children'),
              [Input('upload-data', 'contents')])
def update_output(contents):
    if contents is not None:
        dic = parse_contents(contents)
        return dic


states_analysis = [
    State('output-data-upload', 'children'),
    State('takeoff_angle_analysis', 'value')
]


@app.callback([Output('efh-graph', 'figure'),
               Output('compute-error', 'children'),
               Output('download-efh-button', 'href')],
              [Input('compute-button', 'n_clicks')],
              states_analysis)
<<<<<<< HEAD
def update_efh_graph(n_clicks, json_data, takeoff_angle):
=======
def update_efh_graph(n_clicks, json_data, takeoff_angle, takeoff_point_x,
                     takeoff_point_y):
    takeoff_angle = np.deg2rad(float(takeoff_angle))
    takeoff_point = (float(takeoff_point_x), float(takeoff_point_y))

>>>>>>> 0e5a9e19
    dic = json.loads(json_data)
    df = pd.read_json(dic, orient='index')

    x_vals = df.iloc[:, 0].values
    y_vals = df.iloc[:, 1].values

    # TODO : Check that they at least have a data point every 0.5 meters.

    # NOTE : Don't calculate EHF for surfaces greater than 40 meters in length
    # from takeoff point.
    if x_vals[-1] > 40.0:
        idx = np.argmin(np.abs(x_vals - 40.0))
        error_text = 'Surface truncated to 40 meters in length.'
    else:
        idx = -1
        error_text = ''

    surface = Surface(x_vals[:idx], y_vals[:idx])
    skier = Skier()
<<<<<<< HEAD
    takeoff_angle = float(takeoff_angle)
    takeoff_angle = np.deg2rad(takeoff_angle)
    takeoff_point = (0, 0)
=======
>>>>>>> 0e5a9e19

    try:
        distance, efh = surface.calculate_efh(takeoff_angle, takeoff_point,
                                              skier, increment=0.5)
        update_graph = populated_efh_graph(takeoff_point, surface, distance,
                                           efh)
        data = np.vstack((distance, efh)).T
    except Exception as e:
        update_graph = blank_efh_graph(e)
        data = np.vstack((np.nan, np.nan)).T
        error_text = 'There was an error processing this file.'

    # NOTE : StringIO() worked here for NumPy 1.14 but fails on NumPy 1.13,
    # thus BytesIO() is used as per an answer here:
    # https://stackoverflow.com/questions/22355026/numpy-savetxt-to-a-string
    buf = BytesIO()
    np.savetxt(buf, data, fmt='%.2f', delimiter=',', newline="\n")
    header = 'Distance Along Slope [m],EFH [m]\n'
    text = header + buf.getvalue().decode()
    csv_string = "data:text/csv;charset=utf-8," + urllib.parse.quote(text)
    return update_graph, error_text, csv_string


@app.callback(Output('datatable-upload', 'children'),
              [Input('upload-data', 'contents'),
               Input('output-data-upload', 'children')])
def update_table(contents, json_data):
    if contents is None:
        children_none = []
        return children_none
    else:
        dic = json.loads(json_data)
        df = pd.read_json(dic, orient='index')
        children = [
            html.Div([
                dash_table.DataTable(
                    data=df.to_dict('rows'),
                    columns=[{'name': i, 'id': i} for i in df.columns],
                    n_fixed_rows=1,
                    style_table={
                        'maxHeight': '200',
                        'overflowY': 'scroll',
                    },
                    style_header={'backgroundColor': 'rgba(96, 164, 255, 0.0)'},
                    style_cell_conditional=[{
                        'if': {'row_index': 'odd'},
                        'backgroundColor': 'rgb(248, 248, 248)'
                    }]
                ),
            ])
        ]
    return children

if __name__ == '__main__':
    app.run_server(debug=True)<|MERGE_RESOLUTION|>--- conflicted
+++ resolved
@@ -813,11 +813,6 @@
                                       analysis_graph_row,
                                       analysis_upload_row,
                                       analysis_takeoff_row,
-<<<<<<< HEAD
-                                      analysis_graph_row,
-=======
-                                      analysis_table_row,
->>>>>>> 0e5a9e19
                                       analysis_markdown_row,
                                       analysis_data_row
                                       ], className='container')
@@ -1180,15 +1175,8 @@
                Output('download-efh-button', 'href')],
               [Input('compute-button', 'n_clicks')],
               states_analysis)
-<<<<<<< HEAD
+
 def update_efh_graph(n_clicks, json_data, takeoff_angle):
-=======
-def update_efh_graph(n_clicks, json_data, takeoff_angle, takeoff_point_x,
-                     takeoff_point_y):
-    takeoff_angle = np.deg2rad(float(takeoff_angle))
-    takeoff_point = (float(takeoff_point_x), float(takeoff_point_y))
-
->>>>>>> 0e5a9e19
     dic = json.loads(json_data)
     df = pd.read_json(dic, orient='index')
 
@@ -1208,12 +1196,9 @@
 
     surface = Surface(x_vals[:idx], y_vals[:idx])
     skier = Skier()
-<<<<<<< HEAD
     takeoff_angle = float(takeoff_angle)
     takeoff_angle = np.deg2rad(takeoff_angle)
     takeoff_point = (0, 0)
-=======
->>>>>>> 0e5a9e19
 
     try:
         distance, efh = surface.calculate_efh(takeoff_angle, takeoff_point,
