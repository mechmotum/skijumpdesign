--- conflicted
+++ resolved
@@ -224,11 +224,7 @@
             x increment in meters between each calculated landing location.
     ax : array of Axes , shape(2,), optional
         An existing matplotlib axes to plot to - ax[0] equivalent fall height,
-<<<<<<< HEAD
-        ax[1] surface profile
-=======
         ax[1] surface profile.
->>>>>>> b4df3c3f
     plot_kwargs : dict , optional
         Arguments to be passed to Axes.plot().
 
